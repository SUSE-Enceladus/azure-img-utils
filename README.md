--- conflicted
+++ resolved
@@ -313,11 +313,8 @@
 ### create subcommand
 
 This subcommand allows the user to create a gallery image version in a gallery based
-<<<<<<< HEAD
- in one blob.
-=======
  on a blob.
->>>>>>> 99aa9a1b
+
 The subcommand is *azure-img-utils gallery-image-version create*.
 
 The *required* parameters for the execution of the command (authentication
@@ -376,7 +373,6 @@
 
 ```shell
 $ azure-img-utils gallery-image-version delete --help
-<<<<<<< HEAD
 
 
 ## cloud-partner-offer command
@@ -558,10 +554,6 @@
 ```shell
 $ azure-img-utils cloud-partner-offer remove-image-from-offer --help
 ```
-=======
-```
-
->>>>>>> 99aa9a1b
 
 # API
 
