--- conflicted
+++ resolved
@@ -182,11 +182,7 @@
                 open_image = open
 
             msg = ''
-<<<<<<< HEAD
-            while max_retry_attempts >= 0:
-=======
             while max_attempts > 0:
->>>>>>> 59c1ec99
                 with open_image(image_file, 'rb') as image_stream:
                     try:
                         blob_client.upload_blob(
@@ -199,11 +195,7 @@
 
                     except Exception as error:
                         msg = error
-<<<<<<< HEAD
-                        max_retry_attempts -= 1
-=======
                         max_attempts -= 1
->>>>>>> 59c1ec99
 
             raise AzureImgUtilsStorageException(
                 'Unable to upload {0}: {1}'.format(image_file, msg)
